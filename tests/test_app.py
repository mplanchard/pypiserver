--- conflicted
+++ resolved
@@ -380,15 +380,9 @@
     assert "Unsupported ':action' field: BAD" in hp.unescape(resp.text)
 
 
-<<<<<<< HEAD
-@pytest.mark.parametrize(("package"), [f[0]
-        for f in test_core.files
-        if f[1] and '/' not in f[0]])
-=======
 @pytest.mark.parametrize("package", [f[0]
                                      for f in test_core.files
                                      if f[1] and '/' not in f[0]])
->>>>>>> 127b0970
 def test_upload(package, root, testapp):
     resp = testapp.post("/", params={':action': 'file_upload'},
             upload_files=[('content', package, b'')])
@@ -398,15 +392,9 @@
     assert uploaded_pkgs[0].lower() == package.lower()
 
 
-<<<<<<< HEAD
-@pytest.mark.parametrize(("package"), [f[0]
-        for f in test_core.files
-        if f[1] and '/' not in f[0]])
-=======
 @pytest.mark.parametrize("package", [f[0]
                                      for f in test_core.files
                                      if f[1] and '/' not in f[0]])
->>>>>>> 127b0970
 def test_upload_with_signature(package, root, testapp):
     resp = testapp.post("/", params={':action': 'file_upload'},
             upload_files=[
